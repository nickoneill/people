ak:
  legislature_name: Alaska State Legislature
  lower_seats: 40
  upper_seats: ['A', 'B', 'C', 'D', 'E', 'F', 'G', 'H', 'I', 'J', 'K', 'L', 'M', 'N', 'O', 'P', 'Q', 'R', 'S', 'T']
al:
  legislature_name: Alabama Legislature
  lower_seats: 105
  upper_seats: 35
<<<<<<< HEAD
  vacancies:
    - chamber: lower
      district: 83
      vacant_until: 2019-02-01
=======
>>>>>>> 29d96833
ar:
  legislature_name: Arkansas General Assembly
  lower_seats: 100
  upper_seats: 35
az:
  legislature_name: Arizona State Legislature
  lower_seats: {'1': 2, '2': 2, '3': 2, '4': 2, '5': 2, '6': 2, '7': 2, '8': 2, '9': 2, '10': 2, '11': 2, '12': 2, '13': 2, '14': 2, '15': 2, '16': 2, '17': 2, '18': 2, '19': 2, '20': 2, '21': 2, '22': 2, '23': 2, '24': 2, '25': 2, '26': 2, '27': 2, '28': 2, '29': 2, '30': 2}
  upper_seats: 30
ca:
  legislature_name: California State Legislature
  lower_seats: 80
  lower_title: Assemblymember
  lower_chamber_name: Assembly
  upper_seats: 40
co:
  legislature_name: Colorado General Assembly
  lower_seats: 65
  upper_seats: 35
ct:
  legislature_name: Connecticut General Assembly
  lower_seats: 151
  upper_seats: 36
dc:
  legislature_name: Council of the District of Columbia
  legislature_seats: {'Ward 1': 1, 'Ward 2': 1, 'Ward 3': 1, 'Ward 4': 1, 'Ward 5': 1, 'Ward 6': 1, 'Ward 7': 1, 'Ward 8': 1, 'Chairman': 1, 'At-Large': 4}
  legislature_title: Councilmember
  legislature_division_ids: 
    'Ward 1': 'ocd-division/country:us/district:dc/ward:1'
    'Ward 2': 'ocd-division/country:us/district:dc/ward:2'
    'Ward 3': 'ocd-division/country:us/district:dc/ward:3'
    'Ward 4': 'ocd-division/country:us/district:dc/ward:4'
    'Ward 5': 'ocd-division/country:us/district:dc/ward:5'
    'Ward 6': 'ocd-division/country:us/district:dc/ward:6'
    'Ward 7': 'ocd-division/country:us/district:dc/ward:7'
    'Ward 8': 'ocd-division/country:us/district:dc/ward:8'
    'Chairman': 'ocd-division/country:us/district:dc'
    'At-Large': 'ocd-division/country:us/district:dc'
de:
  legislature_name: Delaware General Assembly
  lower_seats: 41
  upper_seats: 21
fl:
  legislature_name: Florida Legislature
  lower_seats: 120
  upper_seats: 40
  vacancies:
    - chamber: lower
      district: 32
      vacant_until: 2019-02-01
    - chamber: lower
      district: 33
      vacant_until: 2019-02-01
    - chamber: lower
      district: 90
      vacant_until: 2019-02-01
    - chamber: lower
      district: 105
      vacant_until: 2019-02-01
    - chamber: upper
      district: 16
      vacant_until: 2019-02-01
ga:
  legislature_name: Georgia General Assembly
  lower_seats: 180
  upper_seats: 56
  vacancies:
    - chamber: lower
      district: 180
      vacant_until: 2019-02-01
hi:
  legislature_name: Hawaii State Legislature
  lower_seats: 51
  upper_seats: 25
ia:
  legislature_name: Iowa General Assembly
  lower_seats: 100
  upper_seats: 50
  vacancies:
    - chamber: lower
      district: 68
      vacant_until: 2019-02-01
id:
  legislature_name: Idaho State Legislature
  lower_seats: {'1': 2, '2': 2, '3': 2, '4': 2, '5': 2, '6': 2, '7': 2, '8': 2, '9': 2, '10': 2, '11': 2, '12': 2, '13': 2, '14': 2, '15': 2, '16': 2, '17': 2, '18': 2, '19': 2, '20': 2, '21': 2, '22': 2, '23': 2, '24': 2, '25': 2, '26': 2, '27': 2, '28': 2, '29': 2, '30': 2, '31': 2, '32': 2, '33': 2, '34': 2, '35': 2}
  upper_seats: 35
il:
  legislature_name: Illinois General Assembly
  lower_seats: 118
  upper_seats: 59
in:
  legislature_name: Indiana General Assembly
  lower_seats: 100
  upper_seats: 50
  vacancies:
    - chamber: lower
      district: 7
      vacant_until: 2019-01-01
ks:
  legislature_name: Kansas State Legislature
  lower_seats: 125
  upper_seats: 40
  vacancies:
    - chamber: upper
      district: 5
      vacant_until: 2019-02-01
ky:
  legislature_name: Kentucky General Assembly
  lower_seats: 100
  upper_seats: 38
  vacancies:
    - chamber: lower
      district: 5
      vacant_until: 2019-02-01
la:
  legislature_name: Louisiana Legislature
  lower_seats: 105
  upper_seats: 39
  vacancies:
    - chamber: lower
      district: 12
      vacant_until: 2019-02-01
    - chamber: lower
      district: 33
      vacant_until: 2019-02-01
    - chamber: lower
      district: 90
      vacant_until: 2019-02-01
ma:
  legislature_name: Massachusetts General Court
  lower_seats: ["Tenth Bristol", "Tenth Essex", "Tenth Hampden", "Tenth Middlesex", "Tenth Norfolk", "Tenth Plymouth", "Tenth Suffolk", "Tenth Worcester", "Eleventh Bristol", "Eleventh Essex", "Eleventh Hampden", "Eleventh Middlesex", "Eleventh Norfolk", "Eleventh Plymouth", "Eleventh Suffolk", "Eleventh Worcester", "Twelfth Bristol", "Twelfth Essex", "Twelfth Hampden", "Twelfth Middlesex", "Twelfth Norfolk", "Twelfth Plymouth", "Twelfth Suffolk", "Twelfth Worcester", "Thirteenth Bristol", "Thirteenth Essex", "Thirteenth Middlesex", "Thirteenth Norfolk", "Thirteenth Suffolk", "Thirteenth Worcester", "Fourteenth Bristol", "Fourteenth Essex", "Fourteenth Middlesex", "Fourteenth Norfolk", "Fourteenth Suffolk", "Fourteenth Worcester", "Fifteenth Essex", "Fifteenth Middlesex", "Fifteenth Norfolk", "Fifteenth Suffolk", "Fifteenth Worcester", "Sixteenth Essex", "Sixteenth Middlesex", "Sixteenth Suffolk", "Sixteenth Worcester", "Seventeenth Essex", "Seventeenth Middlesex", "Seventeenth Suffolk", "Seventeenth Worcester", "Eighteenth Essex", "Eighteenth Middlesex", "Eighteenth Suffolk", "Eighteenth Worcester", "Nineteenth Middlesex", "Nineteenth Suffolk", "First Barnstable", "First Berkshire", "First Bristol", "First Essex", "First Franklin", "First Hampden", "First Hampshire", "First Middlesex", "First Norfolk", "First Plymouth", "First Suffolk", "First Worcester", "Twentieth Middlesex", "Twenty-First Middlesex", "Twenty-Second Middlesex", "Twenty-Third Middlesex", "Twenty-Fourth Middlesex", "Twenty-Fifth Middlesex", "Twenty-Sixth Middlesex", "Twenty-Seventh Middlesex", "Twenty-Eighth Middlesex", "Twenty-Ninth Middlesex", "Second Barnstable", "Second Berkshire", "Second Bristol", "Second Essex", "Second Franklin", "Second Hampden", "Second Hampshire", "Second Middlesex", "Second Norfolk", "Second Plymouth", "Second Suffolk", "Second Worcester", "Thirtieth Middlesex", "Thirty-First Middlesex", "Thirty-Second Middlesex", "Thirty-Third Middlesex", "Thirty-Fourth Middlesex", "Thirty-Fifth Middlesex", "Thirty-Sixth Middlesex", "Thirty-Seventh Middlesex", "Third Barnstable", "Third Berkshire", "Third Bristol", "Third Essex", "Third Hampden", "Third Hampshire", "Third Middlesex", "Third Norfolk", "Third Plymouth", "Third Suffolk", "Third Worcester", "Fourth Barnstable", "Fourth Berkshire", "Fourth Bristol", "Fourth Essex", "Fourth Hampden", "Fourth Middlesex", "Fourth Norfolk", "Fourth Plymouth", "Fourth Suffolk", "Fourth Worcester", "Fifth Barnstable", "Fifth Bristol", "Fifth Essex", "Fifth Hampden", "Fifth Middlesex", "Fifth Norfolk", "Fifth Plymouth", "Fifth Suffolk", "Fifth Worcester", "Sixth Bristol", "Sixth Essex", "Sixth Hampden", "Sixth Middlesex", "Sixth Norfolk", "Sixth Plymouth", "Sixth Suffolk", "Sixth Worcester", "Seventh Bristol", "Seventh Essex", "Seventh Hampden", "Seventh Middlesex", "Seventh Norfolk", "Seventh Plymouth", "Seventh Suffolk", "Seventh Worcester", "Eighth Bristol", "Eighth Essex", "Eighth Hampden", "Eighth Middlesex", "Eighth Norfolk", "Eighth Plymouth", "Eighth Suffolk", "Eighth Worcester", "Ninth Bristol", "Ninth Essex", "Ninth Hampden", "Ninth Middlesex", "Ninth Norfolk", "Ninth Plymouth", "Ninth Suffolk", "Ninth Worcester", "Barnstable, Dukes and Nantucket"]
  upper_seats: ["Bristol and Norfolk", "Cape and Islands", "Fifth Middlesex", "First Bristol and Plymouth", "First Essex", "First Essex and Middlesex", "First Hampden and Hampshire", "First Middlesex", "First Middlesex and Norfolk", "First Plymouth and Bristol", "First Suffolk", "First Suffolk and Middlesex", "First Worcester", "Fourth Middlesex", "Hampden", "Berkshire, Hampshire, Franklin and Hampden", "Middlesex and Suffolk", "Middlesex and Worcester", "Norfolk, Bristol and Middlesex", "Norfolk, Bristol and Plymouth", "Norfolk and Plymouth", "Norfolk and Suffolk", "Plymouth and Barnstable", "Plymouth and Norfolk", "Second Bristol and Plymouth", "Second Essex", "Second Essex and Middlesex", "Second Hampden and Hampshire", "Second Middlesex", "Second Middlesex and Norfolk", "Second Plymouth and Bristol", "Second Suffolk", "Second Suffolk and Middlesex", "Second Worcester", "Third Essex", "Third Middlesex", "Worcester and Middlesex", "Worcester and Norfolk", "Worcester, Hampden, Hampshire and Middlesex", "Hampshire, Franklin and Worcester"]
  upper_division_ids:
    "Berkshire, Hampshire, Franklin and Hampden": "ocd-division/country:us/state:ma/sldu:berkshire_hampshire_franklin_and_hampden"
    "Bristol and Norfolk": "ocd-division/country:us/state:ma/sldu:bristol_and_norfolk"
    "Cape and Islands": "ocd-division/country:us/state:ma/sldu:cape_and_islands"
    "Fifth Middlesex": "ocd-division/country:us/state:ma/sldu:5th_middlesex"
    "First Bristol and Plymouth": "ocd-division/country:us/state:ma/sldu:1st_bristol_and_plymouth"
    "First Essex": "ocd-division/country:us/state:ma/sldu:1st_essex"
    "First Essex and Middlesex": "ocd-division/country:us/state:ma/sldu:1st_essex_and_middlesex"
    "First Hampden and Hampshire": "ocd-division/country:us/state:ma/sldu:1st_hampden_and_hampshire"
    "First Middlesex": "ocd-division/country:us/state:ma/sldu:1st_middlesex"
    "First Middlesex and Norfolk": "ocd-division/country:us/state:ma/sldu:1st_middlesex_and_norfolk"
    "First Plymouth and Bristol": "ocd-division/country:us/state:ma/sldu:1st_plymouth_and_bristol"
    "First Suffolk": "ocd-division/country:us/state:ma/sldu:1st_suffolk"
    "First Suffolk and Middlesex": "ocd-division/country:us/state:ma/sldu:1st_suffolk_and_middlesex"
    "First Worcester": "ocd-division/country:us/state:ma/sldu:1st_worcester"
    "Fourth Middlesex": "ocd-division/country:us/state:ma/sldu:4th_middlesex"
    "Hampden": "ocd-division/country:us/state:ma/sldu:hampden"
    "Hampshire, Franklin and Worcester": "ocd-division/country:us/state:ma/sldu:hampshire_franklin_and_worcester"
    "Middlesex and Suffolk": "ocd-division/country:us/state:ma/sldu:middlesex_and_suffolk"
    "Middlesex and Worcester": "ocd-division/country:us/state:ma/sldu:middlesex_and_worcester"
    "Norfolk, Bristol and Middlesex": "ocd-division/country:us/state:ma/sldu:norfolk_bristol_and_middlesex"
    "Norfolk, Bristol and Plymouth": "ocd-division/country:us/state:ma/sldu:norfolk_bristol_and_plymouth"
    "Norfolk and Plymouth": "ocd-division/country:us/state:ma/sldu:norfolk_and_plymouth"
    "Norfolk and Suffolk": "ocd-division/country:us/state:ma/sldu:norfolk_and_suffolk"
    "Plymouth and Barnstable": "ocd-division/country:us/state:ma/sldu:plymouth_and_barnstable"
    "Plymouth and Norfolk": "ocd-division/country:us/state:ma/sldu:plymouth_and_norfolk"
    "Second Bristol and Plymouth": "ocd-division/country:us/state:ma/sldu:2nd_bristol_and_plymouth"
    "Second Essex": "ocd-division/country:us/state:ma/sldu:2nd_essex"
    "Second Essex and Middlesex": "ocd-division/country:us/state:ma/sldu:2nd_essex_and_middlesex"
    "Second Hampden and Hampshire": "ocd-division/country:us/state:ma/sldu:2nd_hampden_and_hampshire"
    "Second Middlesex": "ocd-division/country:us/state:ma/sldu:2nd_middlesex"
    "Second Middlesex and Norfolk": "ocd-division/country:us/state:ma/sldu:2nd_middlesex_and_norfolk"
    "Second Plymouth and Bristol": "ocd-division/country:us/state:ma/sldu:2nd_plymouth_and_bristol"
    "Second Suffolk": "ocd-division/country:us/state:ma/sldu:2nd_suffolk"
    "Second Suffolk and Middlesex": "ocd-division/country:us/state:ma/sldu:2nd_suffolk_and_middlesex"
    "Second Worcester": "ocd-division/country:us/state:ma/sldu:2nd_worcester"
    "Third Essex": "ocd-division/country:us/state:ma/sldu:3rd_essex"
    "Third Middlesex": "ocd-division/country:us/state:ma/sldu:3rd_middlesex"
    "Worcester, Hampden, Hampshire and Middlesex": "ocd-division/country:us/state:ma/sldu:worcester_hampden_hampshire_and_middlesex"
    "Worcester and Middlesex": "ocd-division/country:us/state:ma/sldu:worcester_and_middlesex"
    "Worcester and Norfolk": "ocd-division/country:us/state:ma/sldu:worcester_and_norfolk"
  lower_division_ids:
    "Tenth Bristol": "ocd-division/country:us/state:ma/sldl:10th_bristol"
    "Tenth Essex": "ocd-division/country:us/state:ma/sldl:10th_essex"
    "Tenth Hampden": "ocd-division/country:us/state:ma/sldl:10th_hampden"
    "Tenth Middlesex": "ocd-division/country:us/state:ma/sldl:10th_middlesex"
    "Tenth Norfolk": "ocd-division/country:us/state:ma/sldl:10th_norfolk"
    "Tenth Plymouth": "ocd-division/country:us/state:ma/sldl:10th_plymouth"
    "Tenth Suffolk": "ocd-division/country:us/state:ma/sldl:10th_suffolk"
    "Tenth Worcester": "ocd-division/country:us/state:ma/sldl:10th_worcester"
    "Eleventh Bristol": "ocd-division/country:us/state:ma/sldl:11th_bristol"
    "Eleventh Essex": "ocd-division/country:us/state:ma/sldl:11th_essex"
    "Eleventh Hampden": "ocd-division/country:us/state:ma/sldl:11th_hampden"
    "Eleventh Middlesex": "ocd-division/country:us/state:ma/sldl:11th_middlesex"
    "Eleventh Norfolk": "ocd-division/country:us/state:ma/sldl:11th_norfolk"
    "Eleventh Plymouth": "ocd-division/country:us/state:ma/sldl:11th_plymouth"
    "Eleventh Suffolk": "ocd-division/country:us/state:ma/sldl:11th_suffolk"
    "Eleventh Worcester": "ocd-division/country:us/state:ma/sldl:11th_worcester"
    "Twelfth Bristol": "ocd-division/country:us/state:ma/sldl:12th_bristol"
    "Twelfth Essex": "ocd-division/country:us/state:ma/sldl:12th_essex"
    "Twelfth Hampden": "ocd-division/country:us/state:ma/sldl:12th_hampden"
    "Twelfth Middlesex": "ocd-division/country:us/state:ma/sldl:12th_middlesex"
    "Twelfth Norfolk": "ocd-division/country:us/state:ma/sldl:12th_norfolk"
    "Twelfth Plymouth": "ocd-division/country:us/state:ma/sldl:12th_plymouth"
    "Twelfth Suffolk": "ocd-division/country:us/state:ma/sldl:12th_suffolk"
    "Twelfth Worcester": "ocd-division/country:us/state:ma/sldl:12th_worcester"
    "Thirteenth Bristol": "ocd-division/country:us/state:ma/sldl:13th_bristol"
    "Thirteenth Essex": "ocd-division/country:us/state:ma/sldl:13th_essex"
    "Thirteenth Middlesex": "ocd-division/country:us/state:ma/sldl:13th_middlesex"
    "Thirteenth Norfolk": "ocd-division/country:us/state:ma/sldl:13th_norfolk"
    "Thirteenth Suffolk": "ocd-division/country:us/state:ma/sldl:13th_suffolk"
    "Thirteenth Worcester": "ocd-division/country:us/state:ma/sldl:13th_worcester"
    "Fourteenth Bristol": "ocd-division/country:us/state:ma/sldl:14th_bristol"
    "Fourteenth Essex": "ocd-division/country:us/state:ma/sldl:14th_essex"
    "Fourteenth Middlesex": "ocd-division/country:us/state:ma/sldl:14th_middlesex"
    "Fourteenth Norfolk": "ocd-division/country:us/state:ma/sldl:14th_norfolk"
    "Fourteenth Suffolk": "ocd-division/country:us/state:ma/sldl:14th_suffolk"
    "Fourteenth Worcester": "ocd-division/country:us/state:ma/sldl:14th_worcester"
    "Fifteenth Essex": "ocd-division/country:us/state:ma/sldl:15th_essex"
    "Fifteenth Middlesex": "ocd-division/country:us/state:ma/sldl:15th_middlesex"
    "Fifteenth Norfolk": "ocd-division/country:us/state:ma/sldl:15th_norfolk"
    "Fifteenth Suffolk": "ocd-division/country:us/state:ma/sldl:15th_suffolk"
    "Fifteenth Worcester": "ocd-division/country:us/state:ma/sldl:15th_worcester"
    "Sixteenth Essex": "ocd-division/country:us/state:ma/sldl:16th_essex"
    "Sixteenth Middlesex": "ocd-division/country:us/state:ma/sldl:16th_middlesex"
    "Sixteenth Suffolk": "ocd-division/country:us/state:ma/sldl:16th_suffolk"
    "Sixteenth Worcester": "ocd-division/country:us/state:ma/sldl:16th_worcester"
    "Seventeenth Essex": "ocd-division/country:us/state:ma/sldl:17th_essex"
    "Seventeenth Middlesex": "ocd-division/country:us/state:ma/sldl:17th_middlesex"
    "Seventeenth Suffolk": "ocd-division/country:us/state:ma/sldl:17th_suffolk"
    "Seventeenth Worcester": "ocd-division/country:us/state:ma/sldl:17th_worcester"
    "Eighteenth Essex": "ocd-division/country:us/state:ma/sldl:18th_essex"
    "Eighteenth Middlesex": "ocd-division/country:us/state:ma/sldl:18th_middlesex"
    "Eighteenth Suffolk": "ocd-division/country:us/state:ma/sldl:18th_suffolk"
    "Eighteenth Worcester": "ocd-division/country:us/state:ma/sldl:18th_worcester"
    "Nineteenth Middlesex": "ocd-division/country:us/state:ma/sldl:19th_middlesex"
    "Nineteenth Suffolk": "ocd-division/country:us/state:ma/sldl:19th_suffolk"
    "First Barnstable": "ocd-division/country:us/state:ma/sldl:1st_barnstable"
    "First Berkshire": "ocd-division/country:us/state:ma/sldl:1st_berkshire"
    "First Bristol": "ocd-division/country:us/state:ma/sldl:1st_bristol"
    "First Essex": "ocd-division/country:us/state:ma/sldl:1st_essex"
    "First Franklin": "ocd-division/country:us/state:ma/sldl:1st_franklin"
    "First Hampden": "ocd-division/country:us/state:ma/sldl:1st_hampden"
    "First Hampshire": "ocd-division/country:us/state:ma/sldl:1st_hampshire"
    "First Middlesex": "ocd-division/country:us/state:ma/sldl:1st_middlesex"
    "First Norfolk": "ocd-division/country:us/state:ma/sldl:1st_norfolk"
    "First Plymouth": "ocd-division/country:us/state:ma/sldl:1st_plymouth"
    "First Suffolk": "ocd-division/country:us/state:ma/sldl:1st_suffolk"
    "First Worcester": "ocd-division/country:us/state:ma/sldl:1st_worcester"
    "Twentieth Middlesex": "ocd-division/country:us/state:ma/sldl:20th_middlesex"
    "Twenty-First Middlesex": "ocd-division/country:us/state:ma/sldl:21st_middlesex"
    "Twenty-Second Middlesex": "ocd-division/country:us/state:ma/sldl:22nd_middlesex"
    "Twenty-Third Middlesex": "ocd-division/country:us/state:ma/sldl:23rd_middlesex"
    "Twenty-Fourth Middlesex": "ocd-division/country:us/state:ma/sldl:24th_middlesex"
    "Twenty-Fifth Middlesex": "ocd-division/country:us/state:ma/sldl:25th_middlesex"
    "Twenty-Sixth Middlesex": "ocd-division/country:us/state:ma/sldl:26th_middlesex"
    "Twenty-Seventh Middlesex": "ocd-division/country:us/state:ma/sldl:27th_middlesex"
    "Twenty-Eighth Middlesex": "ocd-division/country:us/state:ma/sldl:28th_middlesex"
    "Twenty-Ninth Middlesex": "ocd-division/country:us/state:ma/sldl:29th_middlesex"
    "Second Barnstable": "ocd-division/country:us/state:ma/sldl:2nd_barnstable"
    "Second Berkshire": "ocd-division/country:us/state:ma/sldl:2nd_berkshire"
    "Second Bristol": "ocd-division/country:us/state:ma/sldl:2nd_bristol"
    "Second Essex": "ocd-division/country:us/state:ma/sldl:2nd_essex"
    "Second Franklin": "ocd-division/country:us/state:ma/sldl:2nd_franklin"
    "Second Hampden": "ocd-division/country:us/state:ma/sldl:2nd_hampden"
    "Second Hampshire": "ocd-division/country:us/state:ma/sldl:2nd_hampshire"
    "Second Middlesex": "ocd-division/country:us/state:ma/sldl:2nd_middlesex"
    "Second Norfolk": "ocd-division/country:us/state:ma/sldl:2nd_norfolk"
    "Second Plymouth": "ocd-division/country:us/state:ma/sldl:2nd_plymouth"
    "Second Suffolk": "ocd-division/country:us/state:ma/sldl:2nd_suffolk"
    "Second Worcester": "ocd-division/country:us/state:ma/sldl:2nd_worcester"
    "Thirtieth Middlesex": "ocd-division/country:us/state:ma/sldl:30th_middlesex"
    "Thirty-First Middlesex": "ocd-division/country:us/state:ma/sldl:31st_middlesex"
    "Thirty-Second Middlesex": "ocd-division/country:us/state:ma/sldl:32nd_middlesex"
    "Thirty-Third Middlesex": "ocd-division/country:us/state:ma/sldl:33rd_middlesex"
    "Thirty-Fourth Middlesex": "ocd-division/country:us/state:ma/sldl:34th_middlesex"
    "Thirty-Fifth Middlesex": "ocd-division/country:us/state:ma/sldl:35th_middlesex"
    "Thirty-Sixth Middlesex": "ocd-division/country:us/state:ma/sldl:36th_middlesex"
    "Thirty-Seventh Middlesex": "ocd-division/country:us/state:ma/sldl:37th_middlesex"
    "Third Barnstable": "ocd-division/country:us/state:ma/sldl:3rd_barnstable"
    "Third Berkshire": "ocd-division/country:us/state:ma/sldl:3rd_berkshire"
    "Third Bristol": "ocd-division/country:us/state:ma/sldl:3rd_bristol"
    "Third Essex": "ocd-division/country:us/state:ma/sldl:3rd_essex"
    "Third Hampden": "ocd-division/country:us/state:ma/sldl:3rd_hampden"
    "Third Hampshire": "ocd-division/country:us/state:ma/sldl:3rd_hampshire"
    "Third Middlesex": "ocd-division/country:us/state:ma/sldl:3rd_middlesex"
    "Third Norfolk": "ocd-division/country:us/state:ma/sldl:3rd_norfolk"
    "Third Plymouth": "ocd-division/country:us/state:ma/sldl:3rd_plymouth"
    "Third Suffolk": "ocd-division/country:us/state:ma/sldl:3rd_suffolk"
    "Third Worcester": "ocd-division/country:us/state:ma/sldl:3rd_worcester"
    "Fourth Barnstable": "ocd-division/country:us/state:ma/sldl:4th_barnstable"
    "Fourth Berkshire": "ocd-division/country:us/state:ma/sldl:4th_berkshire"
    "Fourth Bristol": "ocd-division/country:us/state:ma/sldl:4th_bristol"
    "Fourth Essex": "ocd-division/country:us/state:ma/sldl:4th_essex"
    "Fourth Hampden": "ocd-division/country:us/state:ma/sldl:4th_hampden"
    "Fourth Middlesex": "ocd-division/country:us/state:ma/sldl:4th_middlesex"
    "Fourth Norfolk": "ocd-division/country:us/state:ma/sldl:4th_norfolk"
    "Fourth Plymouth": "ocd-division/country:us/state:ma/sldl:4th_plymouth"
    "Fourth Suffolk": "ocd-division/country:us/state:ma/sldl:4th_suffolk"
    "Fourth Worcester": "ocd-division/country:us/state:ma/sldl:4th_worcester"
    "Fifth Barnstable": "ocd-division/country:us/state:ma/sldl:5th_barnstable"
    "Fifth Bristol": "ocd-division/country:us/state:ma/sldl:5th_bristol"
    "Fifth Essex": "ocd-division/country:us/state:ma/sldl:5th_essex"
    "Fifth Hampden": "ocd-division/country:us/state:ma/sldl:5th_hampden"
    "Fifth Middlesex": "ocd-division/country:us/state:ma/sldl:5th_middlesex"
    "Fifth Norfolk": "ocd-division/country:us/state:ma/sldl:5th_norfolk"
    "Fifth Plymouth": "ocd-division/country:us/state:ma/sldl:5th_plymouth"
    "Fifth Suffolk": "ocd-division/country:us/state:ma/sldl:5th_suffolk"
    "Fifth Worcester": "ocd-division/country:us/state:ma/sldl:5th_worcester"
    "Sixth Bristol": "ocd-division/country:us/state:ma/sldl:6th_bristol"
    "Sixth Essex": "ocd-division/country:us/state:ma/sldl:6th_essex"
    "Sixth Hampden": "ocd-division/country:us/state:ma/sldl:6th_hampden"
    "Sixth Middlesex": "ocd-division/country:us/state:ma/sldl:6th_middlesex"
    "Sixth Norfolk": "ocd-division/country:us/state:ma/sldl:6th_norfolk"
    "Sixth Plymouth": "ocd-division/country:us/state:ma/sldl:6th_plymouth"
    "Sixth Suffolk": "ocd-division/country:us/state:ma/sldl:6th_suffolk"
    "Sixth Worcester": "ocd-division/country:us/state:ma/sldl:6th_worcester"
    "Seventh Bristol": "ocd-division/country:us/state:ma/sldl:7th_bristol"
    "Seventh Essex": "ocd-division/country:us/state:ma/sldl:7th_essex"
    "Seventh Hampden": "ocd-division/country:us/state:ma/sldl:7th_hampden"
    "Seventh Middlesex": "ocd-division/country:us/state:ma/sldl:7th_middlesex"
    "Seventh Norfolk": "ocd-division/country:us/state:ma/sldl:7th_norfolk"
    "Seventh Plymouth": "ocd-division/country:us/state:ma/sldl:7th_plymouth"
    "Seventh Suffolk": "ocd-division/country:us/state:ma/sldl:7th_suffolk"
    "Seventh Worcester": "ocd-division/country:us/state:ma/sldl:7th_worcester"
    "Eighth Bristol": "ocd-division/country:us/state:ma/sldl:8th_bristol"
    "Eighth Essex": "ocd-division/country:us/state:ma/sldl:8th_essex"
    "Eighth Hampden": "ocd-division/country:us/state:ma/sldl:8th_hampden"
    "Eighth Middlesex": "ocd-division/country:us/state:ma/sldl:8th_middlesex"
    "Eighth Norfolk": "ocd-division/country:us/state:ma/sldl:8th_norfolk"
    "Eighth Plymouth": "ocd-division/country:us/state:ma/sldl:8th_plymouth"
    "Eighth Suffolk": "ocd-division/country:us/state:ma/sldl:8th_suffolk"
    "Eighth Worcester": "ocd-division/country:us/state:ma/sldl:8th_worcester"
    "Ninth Bristol": "ocd-division/country:us/state:ma/sldl:9th_bristol"
    "Ninth Essex": "ocd-division/country:us/state:ma/sldl:9th_essex"
    "Ninth Hampden": "ocd-division/country:us/state:ma/sldl:9th_hampden"
    "Ninth Middlesex": "ocd-division/country:us/state:ma/sldl:9th_middlesex"
    "Ninth Norfolk": "ocd-division/country:us/state:ma/sldl:9th_norfolk"
    "Ninth Plymouth": "ocd-division/country:us/state:ma/sldl:9th_plymouth"
    "Ninth Suffolk": "ocd-division/country:us/state:ma/sldl:9th_suffolk"
    "Ninth Worcester": "ocd-division/country:us/state:ma/sldl:9th_worcester"
    "Barnstable, Dukes and Nantucket": "ocd-division/country:us/state:ma/sldl:barnstable_dukes_and_nantucket"
  vacancies:
    - chamber: upper
      district: "First Middlesex"
      vacant_until: 2019-02-01
    - chamber: upper
      district: "Hampshire, Franklin and Worcester"
      vacant_until: 2019-02-01
    - chamber: lower
      district: "Eleventh Essex"
      vacant_until: 2019-02-01
    - chamber: lower
      district: "Nineteenth Middlesex"
      vacant_until: 2019-02-01
    - chamber: lower
      district: "Sixth Middlesex"
      vacant_until: 2019-02-01
    - chamber: lower
      district: "First Hampshire"
      vacant_until: 2019-02-01
    - chamber: lower
      district: "Fourth Plymouth"
      vacant_until: 2019-02-01
    - chamber: lower
      district: "Twelfth Plymouth"
      vacant_until: 2019-02-01
    - chamber: lower
      district: "Fourth Suffolk"
      vacant_until: 2019-02-01

md:
  legislature_name: Maryland General Assembly
  lower_seats: {'1A': 1, '1B': 1, '1C': 1, '2A': 2, '2B': 1, '3A': 2, '3B': 1, '4': 3, '5': 3, '6': 3, '7': 3, '8': 3, '9A': 2, '9B': 1, '10': 3, '11': 3, '12': 3, '13': 3, '14': 3, '15': 3, '16': 3, '17': 3, '18': 3, '19': 3, '20': 3, '21': 3, '22': 3, '23A': 1, '23B': 2, '24': 3, '25': 3, '26': 3, '27A': 1, '27B': 1, '27C': 1, '28': 3, '29A': 1, '29B': 1, '29C': 1, '30A': 2, '30B': 1, '31A': 1, '31B': 2, '32': 3, '33': 3, '34A': 2, '34B': 1, '35A': 1, '35B': 2, '36': 3, '37A': 1, '37B': 2, '38A': 1, '38B': 1, '38C': 1, '39': 3, '40': 3, '41': 3, '42A': 1, '42B': 2, '43': 3, '44A': 1, '44B': 2, '45': 3, '46': 3, '47A': 2, '47B': 1}
  lower_title: Delegate
  upper_seats: 47
me:
  legislature_name: Maine Legislature
  lower_seats: 151
  upper_seats: 35
  vacancies:
    - chamber: upper
      district: 10
      vacant_until: 2019-02-01
mi:
  legislature_name: Michigan Legislature
  lower_seats: 110
  upper_seats: 38
  vacancies:
    - chamber: upper
      district: 2
      vacant_until: 2019-02-01
    - chamber: lower
      district: 68 
      vacant_until: 2019-02-01
mn:
  lower_seats: ['1A', '1B', '2A', '2B', '3A', '3B', '4A', '4B', '5A', '5B', '6A', '6B', '7A', '7B', '8A', '8B', '9A', '9B', '10A', '10B', '11A', '11B', '12A', '12B', '13A', '13B', '14A', '14B', '15A', '15B', '16A', '16B', '17A', '17B', '18A', '18B', '19A', '19B', '20A', '20B', '21A', '21B', '22A', '22B', '23A', '23B', '24A', '24B', '25A', '25B', '26A', '26B', '27A', '27B', '28A', '28B', '29A', '29B', '30A', '30B', '31A', '31B', '32A', '32B', '33A', '33B', '34A', '34B', '35A', '35B', '36A', '36B', '37A', '37B', '38A', '38B', '39A', '39B', '40A', '40B', '41A', '41B', '42A', '42B', '43A', '43B', '44A', '44B', '45A', '45B', '46A', '46B', '47A', '47B', '48A', '48B', '49A', '49B', '50A', '50B', '51A', '51B', '52A', '52B', '53A', '53B', '54A', '54B', '55A', '55B', '56A', '56B', '57A', '57B', '58A', '58B', '59A', '59B', '60A', '60B', '61A', '61B', '62A', '62B', '63A', '63B', '64A', '64B', '65A', '65B', '66A', '66B', '67A', '67B']
  legslature_name: Minnesota State Legislature
  upper_seats: 67
mt:
  legislature_name: Montana Legislature
  lower_seats: 100
  upper_seats: 50
mo:
  legislature_name: Missouri General Assembly
  lower_seats: 163
  upper_seats: 34
  vacancies:
    - chamber: upper
      district: 6
      vacant_until: 2019-02-01
    - chamber: lower
      district: 18
      vacant_until: 2019-02-01
    - chamber: lower
      district: 26
      vacant_until: 2019-02-01
    - chamber: lower
      district: 30
      vacant_until: 2019-02-01
    - chamber: lower
      district: 61
      vacant_until: 2019-02-01
    - chamber: lower
      district: 64
      vacant_until: 2019-02-01
    - chamber: lower
      district: 94
      vacant_until: 2019-02-01
    - chamber: lower
      district: 138
      vacant_until: 2019-02-01
    - chamber: lower
      district: 154
      vacant_until: 2019-02-01
ms:
  legislature_name: Mississippi Legislature
  lower_seats: 122
  upper_seats: 52
  vacancies:
    - chamber: lower
      district: 31
      vacant_until: 2019-02-01
nc:
  legislature_name: North Carolina General Assembly
  lower_seats: 120
  upper_seats: 50
nd:
  legislature_name: North Dakota Legislative Assembly
  lower_seats: {'1': 2, '2': 2, '3': 2, '4': 2, '5': 2, '6': 2, '7': 2, '8': 2, '9': 2, '10': 2, '11': 2, '12': 2, '13': 2, '14': 2, '15': 2, '16': 2, '17': 2, '18': 2, '19': 2, '20': 2, '21': 2, '22': 2, '23': 2, '24': 2, '25': 2, '26': 2, '27': 2, '28': 2, '29': 2, '30': 2, '31': 2, '32': 2, '33': 2, '34': 2, '35': 2, '36': 2, '37': 2, '38': 2, '39': 2, '40': 2, '41': 2, '42': 2, '43': 2, '44': 2, '45': 2, '46': 2, '47': 2}
  upper_seats: 47
ne:
  legislature_name: Nebraska Legislature
  legislature_title: Senator
  legislature_seats: 49
  vacancies:
    - chamber: legislature
      district: 14
      vacant_until: 2019-02-01
nh:
  legislature_name: New Hampshire General Court
  vacancies:
    - district: Cheshire 4
      chamber: lower
      vacant_until: 2019-02-01
    - district: Merrimack 1
      chamber: lower
      vacant_until: 2019-02-01
    - district: Merrimack 12
      chamber: lower
      vacant_until: 2019-02-01
    - district: Rockingham 10
      chamber: lower
      vacant_until: 2019-02-01
    - district: Rockingham 29
      chamber: lower
      vacant_until: 2019-02-01
    - district: Rockingham 32
      chamber: lower
      vacant_until: 2019-02-01
    - district: Belknap 5
      chamber: lower
      vacant_until: 2019-02-01
    - district: Hillsborough 11
      chamber: lower
      vacant_until: 2019-02-01
    - district: Hillsborough 15
      chamber: lower
      vacant_until: 2019-02-01
    - district: Hillsborough 21
      chamber: lower
      vacant_until: 2019-02-01
    - district: Hillsborough 31
      chamber: lower
      vacant_until: 2019-02-01
    - district: Hillsborough 34
      chamber: lower
      vacant_until: 2019-02-01
    - district: Hillsborough 37
      chamber: lower
      vacant_until: 2019-02-01
    - district: Hillsborough 37
      chamber: lower
      vacant_until: 2019-02-01
    - district: Hillsborough 4
      chamber: lower
      vacant_until: 2019-02-01
    - district: Hillsborough 42
      chamber: lower
      vacant_until: 2019-02-01
    - district: Hillsborough 9
      chamber: lower
      vacant_until: 2019-02-01
    - district: Merrimack 27
      chamber: lower
      vacant_until: 2019-02-01
    - district: Rockingham 8 
      chamber: lower
      vacant_until: 2019-02-01
    - district: Rockingham 8 
      chamber: lower
      vacant_until: 2019-02-01
    - district: Rockingham 8 
      chamber: lower
      vacant_until: 2019-02-01
  upper_seats: 24
  lower_seats: {'Belknap 1': 1, 'Belknap 2': 4, 'Belknap 3': 4, 'Belknap 4': 2, 'Belknap 5': 2, 'Belknap 6': 2, 'Belknap 7': 1, 'Belknap 8': 1, 'Belknap 9': 1, 'Carroll 1': 1, 'Carroll 2': 3, 'Carroll 3': 2, 'Carroll 4': 2, 'Carroll 5': 3, 'Carroll 6': 2, 'Carroll 7': 1, 'Carroll 8': 1, 'Cheshire 1': 4, 'Cheshire 2': 1, 'Cheshire 3': 1, 'Cheshire 4': 1, 'Cheshire 5': 1, 'Cheshire 6': 1, 'Cheshire 7': 1, 'Cheshire 8': 1, 'Cheshire 9': 2, 'Cheshire 10': 1, 'Cheshire 11': 2, 'Cheshire 12': 2, 'Cheshire 13': 1, 'Cheshire 14': 1, 'Cheshire 15': 1, 'Cheshire 16': 2, 'Coos 1': 2, 'Coos 2': 1, 'Coos 3': 3, 'Coos 4': 1, 'Coos 5': 1, 'Coos 6': 1, 'Coos 7': 1, 'Grafton 1': 2, 'Grafton 2': 1, 'Grafton 3': 1, 'Grafton 4': 1, 'Grafton 5': 1, 'Grafton 6': 1, 'Grafton 7': 1, 'Grafton 8': 3, 'Grafton 9': 2, 'Grafton 10': 1, 'Grafton 11': 1, 'Grafton 12': 4, 'Grafton 13': 4, 'Grafton 14': 1, 'Grafton 15': 1, 'Grafton 16': 1, 'Grafton 17': 1, 'Hillsborough 1': 2, 'Hillsborough 2': 3, 'Hillsborough 3': 1, 'Hillsborough 4': 2, 'Hillsborough 5': 2, 'Hillsborough 6': 5, 'Hillsborough 7': 6, 'Hillsborough 8': 2, 'Hillsborough 9': 2, 'Hillsborough 10': 2, 'Hillsborough 11': 2, 'Hillsborough 12': 2, 'Hillsborough 13': 2, 'Hillsborough 14': 2, 'Hillsborough 15': 2, 'Hillsborough 16': 2, 'Hillsborough 17': 2, 'Hillsborough 18': 2, 'Hillsborough 19': 2, 'Hillsborough 20': 2, 'Hillsborough 21': 8, 'Hillsborough 22': 3, 'Hillsborough 23': 4, 'Hillsborough 24': 2, 'Hillsborough 25': 2, 'Hillsborough 26': 2, 'Hillsborough 27': 2, 'Hillsborough 28': 3, 'Hillsborough 29': 3, 'Hillsborough 30': 3, 'Hillsborough 31': 3, 'Hillsborough 32': 3, 'Hillsborough 33': 3, 'Hillsborough 34': 3, 'Hillsborough 35': 3, 'Hillsborough 36': 3, 'Hillsborough 37': 11, 'Hillsborough 38': 2, 'Hillsborough 39': 1, 'Hillsborough 40': 1, 'Hillsborough 41': 1, 'Hillsborough 42': 2, 'Hillsborough 43': 3, 'Hillsborough 44': 2, 'Hillsborough 45': 2, 'Merrimack 1': 1, 'Merrimack 2': 2, 'Merrimack 3': 2, 'Merrimack 4': 1, 'Merrimack 5': 2, 'Merrimack 6': 2, 'Merrimack 7': 1, 'Merrimack 8': 1, 'Merrimack 9': 2, 'Merrimack 10': 3, 'Merrimack 11': 1, 'Merrimack 12': 1, 'Merrimack 13': 1, 'Merrimack 14': 1, 'Merrimack 15': 1, 'Merrimack 16': 1, 'Merrimack 17': 1, 'Merrimack 18': 1, 'Merrimack 19': 1, 'Merrimack 20': 3, 'Merrimack 21': 2, 'Merrimack 22': 1, 'Merrimack 23': 3, 'Merrimack 24': 4, 'Merrimack 25': 1, 'Merrimack 26': 1, 'Merrimack 27': 2, 'Merrimack 28': 1, 'Merrimack 29': 1, 'Rockingham 1': 1, 'Rockingham 2': 3, 'Rockingham 3': 3, 'Rockingham 4': 5, 'Rockingham 5': 7, 'Rockingham 6': 10, 'Rockingham 7': 4, 'Rockingham 8': 9, 'Rockingham 9': 2, 'Rockingham 10': 1, 'Rockingham 11': 1, 'Rockingham 12': 1, 'Rockingham 13': 4, 'Rockingham 14': 4, 'Rockingham 15': 1, 'Rockingham 16': 1, 'Rockingham 17': 3, 'Rockingham 18': 4, 'Rockingham 19': 2, 'Rockingham 20': 3, 'Rockingham 21': 4, 'Rockingham 22': 1, 'Rockingham 23': 1, 'Rockingham 24': 2, 'Rockingham 25': 1, 'Rockingham 26': 1, 'Rockingham 27': 1, 'Rockingham 28': 1, 'Rockingham 29': 1, 'Rockingham 30': 1, 'Rockingham 31': 1, 'Rockingham 32': 1, 'Rockingham 33': 1, 'Rockingham 34': 1, 'Rockingham 35': 1, 'Rockingham 36': 1, 'Rockingham 37': 1, 'Strafford 1': 2, 'Strafford 2': 2, 'Strafford 3': 2, 'Strafford 4': 2, 'Strafford 5': 1, 'Strafford 6': 5, 'Strafford 7': 1, 'Strafford 8': 1, 'Strafford 9': 1, 'Strafford 10': 1, 'Strafford 11': 1, 'Strafford 12': 1, 'Strafford 13': 1, 'Strafford 14': 1, 'Strafford 15': 1, 'Strafford 16': 1, 'Strafford 17': 3, 'Strafford 18': 3, 'Strafford 19': 1, 'Strafford 20': 1, 'Strafford 21': 1, 'Strafford 22': 1, 'Strafford 23': 1, 'Strafford 24': 1, 'Strafford 25': 1, 'Sullivan 1': 2, 'Sullivan 2': 1, 'Sullivan 3': 1, 'Sullivan 4': 1, 'Sullivan 5': 1, 'Sullivan 6': 2, 'Sullivan 7': 1, 'Sullivan 8': 1, 'Sullivan 9': 1, 'Sullivan 10': 1, 'Sullivan 11': 1}
nj:
  legislature_name: New jersey Legislature
  lower_seats: {'1': 2, '2': 2, '3': 2, '4': 2, '5': 2, '6': 2, '7': 2, '8': 2, '9': 2, '10': 2, '11': 2, '12': 2, '13': 2, '14': 2, '15': 2, '16': 2, '17': 2, '18': 2, '19': 2, '20': 2, '21': 2, '22': 2, '23': 2, '24': 2, '25': 2, '26': 2, '27': 2, '28': 2, '29': 2, '30': 2, '31': 2, '32': 2, '33': 2, '34': 2, '35': 2, '36': 2, '37': 2, '38': 2, '39': 2, '40': 2}
  lower_title: Assembly Member
  lower_chamber_name: Assembly
  upper_seats: 40
nm:
  legislature_name: New Mexico Legislature
  lower_seats: 70
  upper_seats: 42
  vacancies:
    - chamber: lower
      district: 27
      vacant_until: 2019-02-01
nv:
  legislature_name: Nevada Legislature
  lower_seats: 42
  lower_title: Assembly Member
  lower_chamber_name: Assembly
  upper_seats: 21
ny:
  legislature_name: New York Legislature
  lower_seats: 150
  lower_chamber_name: Assembly
  lower_title: Assembly Member
  upper_seats: 63
  vacancies:
    - chamber: lower
      district: 46
      vacant_until: 2019-02-01
    - chamber: lower
      district: 87
      vacant_until: 2019-02-01
    - chamber: lower
      district: 90
      vacant_until: 2019-02-01
    - chamber: lower
      district: 104
      vacant_until: 2019-02-01
oh:
  legislature_name: Ohio General Assembly
  lower_seats: 99
  upper_seats: 33
  vacancies:
    - chamber: lower
      district: 14
      vacant_until: 2019-02-01
    - chamber: upper
      district: 20
      vacant_until: 2019-02-01
ok:
  legislature_name: Oklahoma Legislature
  lower_seats: 101
  upper_seats: 48
  vacancies:
    - chamber: upper
      district: 20
      vacant_until: 2019-02-01
    - chamber: upper
      district: 30
      vacant_until: 2019-02-01
    - chamber: lower
      district: 45
      vacant_until: 2019-02-01
    - chamber: lower
      district: 61
      vacant_until: 2019-02-01
or:
  legislature_name: Oregon Legislative Assembly
  lower_seats: 60
  upper_seats: 30
pa:
  legislature_name: Pennsylvania General Assembly
  lower_seats: 203
  upper_seats: 50
  vacancies:
    - chamber: upper
      district: 28
      vacant_until: 2019-02-01
    - chamber: lower
      district: 2
      vacant_until: 2019-02-01
    - chamber: lower
      district: 54
      vacant_until: 2019-02-01
pr:
  legislature_name: Legislative Assembly of Puerto Rico
  lower_seats: {'1': 1, '2': 1, '3': 1, '4': 1, '5': 1, '6': 1, '7': 1, '8': 1, '9': 1, '10': 1, '11': 1, '12': 1, '13': 1, '14': 1, '15': 1, '16': 1, '17': 1, '18': 1, '19': 1, '20': 1, '21': 1, '22': 1, '23': 1, '24': 1, '25': 1, '26': 1, '27': 1, '28': 1, '29': 1, '30': 1, '31': 1, '32': 1, '33': 1, '34': 1, '35': 1, '36': 1, '37': 1, '38': 1, '39': 1, '40': 1, 'At-Large': 11}
  upper_seats: {'I': 2, 'II': 2, 'III': 2, 'IV': 2, 'V': 2, 'VI': 2, 'VII': 2, 'VIII': 2, 'At-Large': 14}
  # note: PR's At-Large number can *change*
  upper_division_ids:
    I: ocd-division/country:us/territory:pr/sldu:1
    II: ocd-division/country:us/territory:pr/sldu:2
    III: ocd-division/country:us/territory:pr/sldu:3
    IV: ocd-division/country:us/territory:pr/sldu:4
    V: ocd-division/country:us/territory:pr/sldu:5
    VI: ocd-division/country:us/territory:pr/sldu:6
    VII: ocd-division/country:us/territory:pr/sldu:7
    VIII: ocd-division/country:us/territory:pr/sldu:8
    At-Large: ocd-division/country:us/territory:pr
  vacancies:
    - chamber: lower
      district: 17
      vacant_until: 2019-02-01
    - chamber: lower
      district: 35
      vacant_until: 2019-02-01
ri:
  legislature_name: Rhode Island General Assembly
  lower_seats: 75
  upper_seats: 38
  vacancies:
    - chamber: upper
      district: 21
      vacant_until: 2019-02-01
sc:
  legislature_name: South Carolina Legislature
  lower_seats: 124
  upper_seats: 46
sd:
  legislature_name: South Dakota State Legislature
  lower_seats: {'1': 2, '2': 2, '3': 2, '4': 2, '5': 2, '6': 2, '7': 2, '8': 2, '9': 2, '10': 2, '11': 2, '12': 2, '13': 2, '14': 2, '15': 2, '16': 2, '17': 2, '18': 2, '19': 2, '20': 2, '21': 2, '22': 2, '23': 2, '24': 2, '25': 2, '26A': 1, '26B': 1, '27': 2, '28A': 1, '28B': 1, '29': 2, '30': 2, '31': 2, '32': 2, '33': 2, '34': 2, '35': 2}
  upper_seats: 35
tn:
  legislature_name: Tennessee General Assembly
  lower_seats: 99
  upper_seats: 33
  vacancies:
    - chamber: upper
      district: 29
      vacant_until: 2019-02-01
    - chamber: upper
      district: 13
      vacant_until: 2019-02-01
    - chamber: lower
      district: 24
      vacant_until: 2019-02-01
    - chamber: lower
      district: 39
      vacant_until: 2019-02-01
    - chamber: lower
      district: 30
      vacant_until: 2019-02-01
    - chamber: lower
      district: 99
      vacant_until: 2019-02-01
    - chamber: lower
      district: 26
      vacant_until: 2019-02-01
tx:
  legislature_name: Texas Legislature
  lower_seats: 150
  upper_seats: 31
ut:
  legislature_name: Utah State Legislature
  lower_seats: 75
  upper_seats: 29
  vacancies:
    - chamber: lower
      district: 5
      vacant_until: 2019-02-01
va:
  legislature_name: Virginia General Assembly
  lower_seats: 100
  lower_title: Delegate
  upper_seats: 40
  vacancies:
    - chamber: lower
      district: 8
      vacant_until: 2019-02-01
vt:
  legislature_name: Vermont General Assembly
  vacancies:
    - chamber: lower
      district: Chittenden-6-7
      vacant_until: 2019-02-01
    - chamber: lower
      district: Chittenden-9-1
      vacant_until: 2019-02-01
  lower_seats: {'Addison-1': 2, 'Addison-2': 1, 'Addison-3': 2, 'Addison-4': 2, 'Addison-5': 1, 'Addison-Rutland': 1, 'Bennington-1': 1, 'Bennington-2-1': 2, 'Bennington-2-2': 2, 'Bennington-3': 1, 'Bennington-4': 2, 'Bennington-Rutland': 1, 'Caledonia-1': 1, 'Caledonia-2': 1, 'Caledonia-3': 2, 'Caledonia-4': 2, 'Caledonia-Washington': 1, 'Chittenden-10': 2, 'Chittenden-1': 1, 'Chittenden-2': 2, 'Chittenden-3': 2, 'Chittenden-4-1': 1, 'Chittenden-4-2': 1, 'Chittenden-5-1': 1, 'Chittenden-5-2': 1, 'Chittenden-6-1': 2, 'Chittenden-6-2': 1, 'Chittenden-6-3': 2, 'Chittenden-6-4': 2, 'Chittenden-6-5': 2, 'Chittenden-6-6': 1, 'Chittenden-6-7': 2, 'Chittenden-7-1': 1, 'Chittenden-7-2': 1, 'Chittenden-7-3': 1, 'Chittenden-7-4': 1, 'Chittenden-8-1': 2, 'Chittenden-8-2': 2, 'Chittenden-8-3': 1, 'Chittenden-9-1': 2, 'Chittenden-9-2': 2, 'Essex-Caledonia': 1, 'Essex-Caledonia-Orleans': 1, 'Franklin-1': 1, 'Franklin-2': 1, 'Franklin-3-1': 2, 'Franklin-3-2': 1, 'Franklin-4': 2, 'Franklin-5': 2, 'Franklin-6': 1, 'Franklin-7': 1, 'Grand Isle-Chittenden': 2, 'Lamoille-1': 1, 'Lamoille-2': 2, 'Lamoille-3': 1, 'Lamoille-Washington': 2, 'Orange-1': 2, 'Orange-2': 1, 'Orange-Caledonia': 1, 'Orange-Washington-Addison': 2, 'Orleans-1': 2, 'Orleans-2': 2, 'Orleans-Caledonia': 2, 'Orleans-Lamoille': 1, 'Rutland-1': 1, 'Rutland-2': 2, 'Rutland-3': 2, 'Rutland-4': 1, 'Rutland-5-1': 1, 'Rutland-5-2': 1, 'Rutland-5-3': 1, 'Rutland-5-4': 1, 'Rutland-6': 2, 'Rutland-Bennington': 1, 'Rutland-Windsor-1': 1, 'Rutland-Windsor-2': 1, 'Washington-1': 2, 'Washington-2': 2, 'Washington-3': 2, 'Washington-4': 2, 'Washington-5': 1, 'Washington-6': 1, 'Washington-7': 2, 'Washington-Chittenden': 2, 'Windham-1': 1, 'Windham-2-1': 1, 'Windham-2-2': 1, 'Windham-2-3': 1, 'Windham-3': 2, 'Windham-4': 2, 'Windham-5': 1, 'Windham-6': 1, 'Windham-Bennington': 1, 'Windham-Bennington-Windsor': 1, 'Windsor-1': 2, 'Windsor-2': 1, 'Windsor-3-1': 1, 'Windsor-3-2': 2, 'Windsor-4-1': 1, 'Windsor-4-2': 2, 'Windsor-5': 1, 'Windsor-Orange-1': 1, 'Windsor-Orange-2': 2, 'Windsor-Rutland': 1}
  upper_seats: {'Addison': 2, 'Bennington': 2, 'Caledonia': 2, 'Chittenden': 6, 'Essex-Orleans': 2, 'Franklin': 2, 'Grand Isle': 1, 'Lamoille': 1, 'Orange': 1, 'Rutland': 3, 'Washington': 3, 'Windham': 2, 'Windsor': 3}
wa:
  legislature_name: Washington State Legislature
  lower_seats: {'1': 2, '2': 2, '3': 2, '4': 2, '5': 2, '6': 2, '7': 2, '8': 2, '9': 2, '10': 2, '11': 2, '12': 2, '13': 2, '14': 2, '15': 2, '16': 2, '17': 2, '18': 2, '19': 2, '20': 2, '21': 2, '22': 2, '23': 2, '24': 2, '25': 2, '26': 2, '27': 2, '28': 2, '29': 2, '30': 2, '31': 2, '32': 2, '33': 2, '34': 2, '35': 2, '36': 2, '37': 2, '38': 2, '39': 2, '40': 2, '41': 2, '42': 2, '43': 2, '44': 2, '45': 2, '46': 2, '47': 2, '48': 2, '49': 2}
  upper_seats: 49
wi:
  legislature_name: Wisconsin State Legislature
  lower_seats: 99
  lower_chamber_name: Assembly
  upper_seats: 33
wv:
  legislature_name: West Virginia Legislature
  lower_seats: {'1': 2, '2': 1, '3': 2, '4': 2, '5': 1, '6': 1, '7': 1, '8': 1, '9': 1, '10': 3, '11': 1, '12': 1, '13': 2, '14': 1, '15': 1, '16': 3, '17': 2, '18': 1, '19': 2, '20': 1, '21': 1, '22': 2, '23': 1, '24': 2, '25': 1, '26': 1, '27': 3, '28': 2, '29': 1, '30': 1, '31': 1, '32': 3, '33': 1, '34': 1, '35': 4, '36': 3, '37': 1, '38': 1, '39': 1, '40': 1, '41': 1, '42': 2, '43': 2, '44': 1, '45': 1, '46': 1, '47': 1, '48': 4, '49': 1, '50': 3, '51': 5, '52': 1, '53': 1, '54': 1, '55': 1, '56': 1, '57': 1, '58': 1, '59': 1, '60': 1, '61': 1, '62': 1, '63': 1, '64': 1, '65': 1, '66': 1, '67': 1}
  lower_title: Delegate
  upper_seats: {'1': 2, '2': 2, '3': 2, '4': 2, '5': 2, '6': 2, '7': 2, '8': 2, '9': 2, '10': 2, '11': 2, '12': 2, '13': 2, '14': 2, '15': 2, '16': 2, '17': 2}
wy:
  legislature_name: Wyoming State Legislature
  lower_seats: 60
  upper_seats: 30<|MERGE_RESOLUTION|>--- conflicted
+++ resolved
@@ -6,13 +6,10 @@
   legislature_name: Alabama Legislature
   lower_seats: 105
   upper_seats: 35
-<<<<<<< HEAD
   vacancies:
     - chamber: lower
       district: 83
       vacant_until: 2019-02-01
-=======
->>>>>>> 29d96833
 ar:
   legislature_name: Arkansas General Assembly
   lower_seats: 100
