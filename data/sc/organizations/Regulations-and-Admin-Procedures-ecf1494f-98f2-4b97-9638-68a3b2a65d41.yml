id: ocd-organization/ecf1494f-98f2-4b97-9638-68a3b2a65d41
name: Regulations and Admin. Procedures
jurisdiction: ocd-jurisdiction/country:us/state:sc/government
parent: lower
classification: committee
links: []
sources:
- url: http://www.scstatehouse.gov/member.php?chamber=H
memberships:
- id: ocd-person/911b30fa-34dd-48ff-b35a-b3202031b031
  name: William W. "Will" Wheeler, III
  end_date: '2018-11-11'
- id: ocd-person/20240c0c-69e5-445f-b8ca-d33dd377e086
  name: William M. "Bill" Chumley
- id: ocd-person/fae2b6fa-644a-4150-b7c1-e47133431f92
<<<<<<< HEAD
  name: Leola C. Robinson
=======
  name: Leola C. Robinson-Simpson
  end_date: '2018-11-11'
>>>>>>> 29d96833
- id: ocd-person/c3b55867-85d7-4bf2-b1a0-30dd924ae734
  name: Carl L. Anderson
  role: first vice-chair
- id: ocd-person/a3d1c825-e269-434e-9a3f-66e5103bd354
  name: P. Michael "Mike" Forrester
- id: ocd-person/ae65876e-c27c-49ff-a49f-d58bcbbd4bd5
  name: Terry Alexander
- id: ocd-person/2bc4de0d-45ee-4cb7-8fda-f0a54a9a7492
  name: Shannon S. Erickson
- id: ocd-person/302b70c9-f60e-4227-ad88-a0caee6d50da
  name: Chip Huggins
  role: chairman
- id: ocd-person/1b3de8c5-9e0b-488a-a49d-1c74454678df
  name: Bruce M. Bryant
  end_date: '2018-11-11'
- id: ocd-person/652f2c82-fd23-4d6e-86a6-172baf6a80c9
  name: Samuel Rivers, Jr.
<<<<<<< HEAD
  end_date: '2018-12-31'
=======
  end_date: '2018-11-11'
>>>>>>> 29d96833
- id: ocd-person/aa158d61-1373-4c4a-9ad3-ea74bf422cc3
  name: Brandon Michael Newton
  end_date: '2018-11-11'
- id: ocd-person/99dd735b-3ab4-4362-a2c5-f1b5c9257e52
  name: Jeffrey A. "Jeff" Bradley
- id: ocd-person/6ffe4e57-021a-4424-bc36-b933c8e18477
  name: James Mikell "Mike" Burns
- id: ocd-person/f17c0073-e7c8-4482-bd40-0703fc296f2b
  name: Max T. Hyde, Jr.
  start_date: '2018-11-12'
- id: ocd-person/72f330b5-9ae0-40e6-b1d2-0ab6725cccf2
  name: Steven Wayne Long
  start_date: '2018-11-12'
- id: ocd-person/023895b1-aeb4-410a-84d0-0059b3f10ee3
  name: Timothy A "Tim" McGinnis
  start_date: '2018-11-12'
- id: ocd-person/a0443577-dcd2-4bce-a6cb-70ebcd6325a5
  name: Leola C. Robinson
  start_date: '2018-11-12'
- id: ocd-person/6f3e5d6a-0e85-4af0-9711-1eaa7e3da981
  name: Seth C. Rose
  start_date: '2018-11-12'<|MERGE_RESOLUTION|>--- conflicted
+++ resolved
@@ -13,12 +13,8 @@
 - id: ocd-person/20240c0c-69e5-445f-b8ca-d33dd377e086
   name: William M. "Bill" Chumley
 - id: ocd-person/fae2b6fa-644a-4150-b7c1-e47133431f92
-<<<<<<< HEAD
-  name: Leola C. Robinson
-=======
   name: Leola C. Robinson-Simpson
   end_date: '2018-11-11'
->>>>>>> 29d96833
 - id: ocd-person/c3b55867-85d7-4bf2-b1a0-30dd924ae734
   name: Carl L. Anderson
   role: first vice-chair
@@ -36,11 +32,7 @@
   end_date: '2018-11-11'
 - id: ocd-person/652f2c82-fd23-4d6e-86a6-172baf6a80c9
   name: Samuel Rivers, Jr.
-<<<<<<< HEAD
-  end_date: '2018-12-31'
-=======
   end_date: '2018-11-11'
->>>>>>> 29d96833
 - id: ocd-person/aa158d61-1373-4c4a-9ad3-ea74bf422cc3
   name: Brandon Michael Newton
   end_date: '2018-11-11'
