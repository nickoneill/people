id: ocd-organization/2b65c9c4-4a14-4a1a-96e0-15e776369b83
name: Agriculture, Natural Resources & Environmental Affairs
jurisdiction: ocd-jurisdiction/country:us/state:sc/government
parent: lower
classification: committee
links: []
sources:
- url: http://www.scstatehouse.gov/member.php?chamber=H
memberships:
- id: ocd-person/9aa18702-15a2-4281-926b-4e980f2e8aa0
  name: Roger K. Kirby
  role: secretary
- id: ocd-person/14b0abeb-70fd-404b-9f55-ff2e75e2c7ef
  name: David R. Hiott
  role: chairman
- id: ocd-person/88861a7f-ca46-4ed7-a053-0d463cca48e0
  name: Justin T. Bamberg
  end_date: '2018-11-11'
- id: ocd-person/7b3e5580-ce7c-4c48-b021-173b8cbd8a77
  name: Bart T. Blackwell
  end_date: '2018-11-11'
- id: ocd-person/eba98c82-1f71-45c1-951f-40076eb34a8b
  name: Lee Hewitt
- id: ocd-person/d6552b39-f86d-469b-b5a4-3f283962cdbe
  name: Gregory D. "Greg" Duckworth
<<<<<<< HEAD
  end_date: '2018-12-31'
=======
  end_date: '2018-11-11'
>>>>>>> 29d96833
- id: ocd-person/6db09ea1-fe89-497a-8502-dce892c13fe8
  name: Josiah Magnuson
- id: ocd-person/458d191f-6584-4548-b464-a3a24cda3cf3
  name: Russell L. Ott
  end_date: '2018-11-11'
- id: ocd-person/e3d0a679-af6a-4861-aac2-be366fda3210
  name: Lucas Atkinson
- id: ocd-person/ebfb814e-0b47-4d8f-be94-63718f71a96c
  name: Richard L. "Richie" Yow
  end_date: '2018-11-11'
- id: ocd-person/2432a9be-a476-4dae-966c-74f01e24fdbb
  name: Chandra E. Dillard
  role: secretary
  end_date: '2018-11-11'
- id: ocd-person/1b83cb36-84ea-44b1-b234-14ca1151c7a4
  name: Robert Q. Williams
- id: ocd-person/6ffe4e57-021a-4424-bc36-b933c8e18477
  name: James Mikell "Mike" Burns
- id: ocd-person/20240c0c-69e5-445f-b8ca-d33dd377e086
  name: William M. "Bill" Chumley
- id: ocd-person/a3126675-bbb8-4a20-8b44-2b201fd955fa
  name: Richard "Rick" Martin
- id: ocd-person/d1f25d1c-bd0e-4d0d-be0e-f8f3edad8a3d
  name: William M. "Bill" Hixon
  role: second vice-chair
- id: ocd-person/8081353c-d232-4ddf-b70f-34b5ce7bcc79
  name: V. Stephen "Steve" Moss
  role: first vice-chair
- id: ocd-person/bbff9a4c-7b59-4538-b869-64ba0c8431ff
  name: Cally R. "Cal" Forrest
- id: ocd-person/1b3de8c5-9e0b-488a-a49d-1c74454678df
  name: Bruce M. Bryant
  start_date: '2018-11-12'
- id: ocd-person/6a6c75f2-f3be-4764-9b7d-04b13c28b4aa
  name: Rosalyn D. Henderson-Myers
  start_date: '2018-11-12'
- id: ocd-person/e4ab57f5-cf10-42ea-9c31-a6a4cc1a8c29
  name: Thomas R. "Randy" Ligon
  start_date: '2018-11-12'
- id: ocd-person/b8b48cdf-733e-4317-988f-9262b2a4ba77
  name: Marvin R. Pendarvis
  start_date: '2018-11-12'
- id: ocd-person/ebf046cf-233e-4c98-b78e-4cefbb07615b
  name: Michael F. Rivers, Sr.
  start_date: '2018-11-12'
- id: ocd-person/14cfa78e-9970-4c17-97dc-420de50ed081
  name: Ashley B. Trantham
  start_date: '2018-11-12'<|MERGE_RESOLUTION|>--- conflicted
+++ resolved
@@ -23,11 +23,7 @@
   name: Lee Hewitt
 - id: ocd-person/d6552b39-f86d-469b-b5a4-3f283962cdbe
   name: Gregory D. "Greg" Duckworth
-<<<<<<< HEAD
-  end_date: '2018-12-31'
-=======
   end_date: '2018-11-11'
->>>>>>> 29d96833
 - id: ocd-person/6db09ea1-fe89-497a-8502-dce892c13fe8
   name: Josiah Magnuson
 - id: ocd-person/458d191f-6584-4548-b464-a3a24cda3cf3
