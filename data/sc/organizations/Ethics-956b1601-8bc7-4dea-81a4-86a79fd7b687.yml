--- conflicted
+++ resolved
@@ -30,11 +30,7 @@
   role: vice-chair
 - id: ocd-person/b93b1ee6-3101-4084-ae94-188a1b30956f
   name: F. Gregory "Greg" Delleney, Jr.
-<<<<<<< HEAD
-  end_date: '2018-12-31'
-=======
   end_date: '2018-11-11'
->>>>>>> 29d96833
 - id: ocd-person/63f8b887-224e-49f2-a642-cfecf43f637c
   name: Michael A. Pitts
   role: chairman
