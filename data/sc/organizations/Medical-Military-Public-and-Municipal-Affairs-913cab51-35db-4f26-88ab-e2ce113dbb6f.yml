--- conflicted
+++ resolved
@@ -27,11 +27,7 @@
   role: third vice-chair
 - id: ocd-person/ceded29c-0e4c-47f3-bb50-a305786009ac
   name: Katherine E. "Katie" Arrington
-<<<<<<< HEAD
-  end_date: '2018-12-31'
-=======
   end_date: '2018-11-11'
->>>>>>> 29d96833
 - id: ocd-person/f9925f2e-d43e-47ff-ba74-f670b65d96e7
   name: Christopher R. "Chris" Hart
 - id: ocd-person/b7a3b3ce-c5ee-48c4-91d9-dfc1fcf6417f
@@ -53,12 +49,8 @@
   name: J. Anne Parks
   role: first vice-chair
 - id: ocd-person/fae2b6fa-644a-4150-b7c1-e47133431f92
-<<<<<<< HEAD
-  name: Leola C. Robinson
-=======
   name: Leola C. Robinson-Simpson
   end_date: '2018-11-11'
->>>>>>> 29d96833
 - id: ocd-person/e43e2a26-4229-4672-abc7-971200f29848
   name: Robert L. Ridgeway, III
   role: secretary
