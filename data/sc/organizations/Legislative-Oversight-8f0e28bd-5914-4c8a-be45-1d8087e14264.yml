id: ocd-organization/8f0e28bd-5914-4c8a-be45-1d8087e14264
name: Legislative Oversight
jurisdiction: ocd-jurisdiction/country:us/state:sc/government
parent: lower
classification: committee
links: []
sources:
- url: http://www.scstatehouse.gov/member.php?chamber=H
memberships:
- id: ocd-person/ceded29c-0e4c-47f3-bb50-a305786009ac
  name: Katherine E. "Katie" Arrington
<<<<<<< HEAD
  end_date: '2018-12-31'
=======
  end_date: '2018-11-11'
>>>>>>> 29d96833
- id: ocd-person/61ad39ff-e788-4232-b68a-d9c8f128af7e
  name: John Taliaferro "Jay" West, IV
- id: ocd-person/e43e2a26-4229-4672-abc7-971200f29848
  name: Robert L. Ridgeway, III
- id: ocd-person/7b2dc589-67e0-4286-9a21-73a69a299ef7
  name: Jeffrey E. "Jeff" Johnson
- id: ocd-person/2432a9be-a476-4dae-966c-74f01e24fdbb
  name: Chandra E. Dillard
- id: ocd-person/66ff697c-3931-47e0-9eb2-090d366cec6d
  name: Tommy M. Stringer
- id: ocd-person/26a0f7b8-63a4-4526-8399-669d4f7b86e8
  name: Gary E. Clary
- id: ocd-person/5fa08360-7109-4622-aac7-7bdf55c6c245
  name: Joseph H. Jefferson, Jr.
- id: ocd-person/d4974849-0939-472c-9862-4d760889125e
  name: Bruce W. Bannister
  end_date: '2018-11-11'
- id: ocd-person/dee9ef06-ca37-40d5-ab7d-1f8679392b60
  name: MaryGail K. Douglas
<<<<<<< HEAD
  end_date: '2018-12-31'
=======
  end_date: '2018-11-11'
>>>>>>> 29d96833
- id: ocd-person/1b83cb36-84ea-44b1-b234-14ca1151c7a4
  name: Robert Q. Williams
- id: ocd-person/73b7f73e-705e-409a-b582-51060e573fd5
  name: Neal A. Collins
- id: ocd-person/e77c3241-08ec-4986-9b1b-500128bf0ecb
  name: Edward R. "Eddie" Tallon, Sr.
- id: ocd-person/3aa36e31-72c0-4210-82ad-412e5de118b0
  name: Phyllis J. Henderson
<<<<<<< HEAD
  end_date: '2018-12-31'
=======
  end_date: '2018-11-11'
>>>>>>> 29d96833
- id: ocd-person/16a57c6b-02c8-4a59-99bf-4f4cdcef1c0e
  name: Laurie Slade Funderburk
  role: vice-chair
- id: ocd-person/eba4b1a4-14ca-44dd-93ab-25cdd3cbd5fd
  name: Wm. Weston J. Newton
  role: chairman
- id: ocd-person/6e2c4025-374e-4a75-92bb-341b1ddb0aa0
  name: Mandy Powers Norrell
- id: ocd-person/e0492c90-58e3-427f-9f15-93e8609feadb
  name: William K. "Bill" Bowers
<<<<<<< HEAD
  end_date: '2018-12-31'
=======
  end_date: '2018-11-11'
>>>>>>> 29d96833
- id: ocd-person/010940bd-8041-4f17-b425-5f42c8c07526
  name: Bill Taylor
- id: ocd-person/d1f25d1c-bd0e-4d0d-be0e-f8f3edad8a3d
  name: William M. "Bill" Hixon
- id: ocd-person/32c6ccd9-4b56-4075-a99b-1882f4dd176d
  name: Micajah P. "Micah" Caskey, IV
  start_date: '2018-11-12'
- id: ocd-person/951188b7-b57f-4705-b966-a24c806fef62
  name: Patricia Moore "Pat" Henegan
  start_date: '2018-11-12'
- id: ocd-person/eba98c82-1f71-45c1-951f-40076eb34a8b
  name: Lee Hewitt
  start_date: '2018-11-12'
- id: ocd-person/b8b48cdf-733e-4317-988f-9262b2a4ba77
  name: Marvin R. Pendarvis
  start_date: '2018-11-12'
- id: ocd-person/728e5331-d2ec-4c21-a271-be37ae8843ff
  name: Christopher Sloan "Chris" Wooten
  start_date: '2018-11-12'<|MERGE_RESOLUTION|>--- conflicted
+++ resolved
@@ -9,11 +9,7 @@
 memberships:
 - id: ocd-person/ceded29c-0e4c-47f3-bb50-a305786009ac
   name: Katherine E. "Katie" Arrington
-<<<<<<< HEAD
-  end_date: '2018-12-31'
-=======
   end_date: '2018-11-11'
->>>>>>> 29d96833
 - id: ocd-person/61ad39ff-e788-4232-b68a-d9c8f128af7e
   name: John Taliaferro "Jay" West, IV
 - id: ocd-person/e43e2a26-4229-4672-abc7-971200f29848
@@ -33,11 +29,7 @@
   end_date: '2018-11-11'
 - id: ocd-person/dee9ef06-ca37-40d5-ab7d-1f8679392b60
   name: MaryGail K. Douglas
-<<<<<<< HEAD
-  end_date: '2018-12-31'
-=======
   end_date: '2018-11-11'
->>>>>>> 29d96833
 - id: ocd-person/1b83cb36-84ea-44b1-b234-14ca1151c7a4
   name: Robert Q. Williams
 - id: ocd-person/73b7f73e-705e-409a-b582-51060e573fd5
@@ -46,11 +38,7 @@
   name: Edward R. "Eddie" Tallon, Sr.
 - id: ocd-person/3aa36e31-72c0-4210-82ad-412e5de118b0
   name: Phyllis J. Henderson
-<<<<<<< HEAD
-  end_date: '2018-12-31'
-=======
   end_date: '2018-11-11'
->>>>>>> 29d96833
 - id: ocd-person/16a57c6b-02c8-4a59-99bf-4f4cdcef1c0e
   name: Laurie Slade Funderburk
   role: vice-chair
@@ -61,11 +49,7 @@
   name: Mandy Powers Norrell
 - id: ocd-person/e0492c90-58e3-427f-9f15-93e8609feadb
   name: William K. "Bill" Bowers
-<<<<<<< HEAD
-  end_date: '2018-12-31'
-=======
   end_date: '2018-11-11'
->>>>>>> 29d96833
 - id: ocd-person/010940bd-8041-4f17-b425-5f42c8c07526
   name: Bill Taylor
 - id: ocd-person/d1f25d1c-bd0e-4d0d-be0e-f8f3edad8a3d
