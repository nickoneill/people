id: ocd-person/ee9910a2-0b27-46e0-be87-43c800596b41
name: Melissa Hurtado
party:
- name: Democratic
roles:
- district: '14'
  jurisdiction: ocd-jurisdiction/country:us/state:ca/government
  type: upper
  start_date: '2018-12-03'
contact_details:
<<<<<<< HEAD
- address: State Capitol, Room 2054, Sacramento, CA 95814-4900
=======
- address: State Capitol, Room 3070, Sacramento, CA 95814-4900
  email: senator.hurtado@sen.ca.gov
>>>>>>> 6a4156a7
  note: Senate Office
  voice: 916-651-4014
- address: 2550 Mariposa Mall, Suite 2016, Fresno, CA 93721
  note: 'District Office #1'
  voice: 559-264-3070
links:
- url: https://senate.ca.gov/sd14
sources:
- url: http://senate.ca.gov/senators
image: https://www.senate.ca.gov/sites/senate.ca.gov/files/senator_photos/senator_hurtado_0.jpg
given_name: Melissa
family_name: Hurtado
gender: Female<|MERGE_RESOLUTION|>--- conflicted
+++ resolved
@@ -8,12 +8,7 @@
   type: upper
   start_date: '2018-12-03'
 contact_details:
-<<<<<<< HEAD
 - address: State Capitol, Room 2054, Sacramento, CA 95814-4900
-=======
-- address: State Capitol, Room 3070, Sacramento, CA 95814-4900
-  email: senator.hurtado@sen.ca.gov
->>>>>>> 6a4156a7
   note: Senate Office
   voice: 916-651-4014
 - address: 2550 Mariposa Mall, Suite 2016, Fresno, CA 93721
